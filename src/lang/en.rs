<<<<<<< HEAD
=======
use crate::types::Numeric;

>>>>>>> e01ae4c4
pub const ARTICLES: [&str; 8] = ["A", "AN", "An", "THE", "The", "a", "an", "the"];

pub const NEVER_CAPITALIZE: [&str; 46] = [
    "A",
    "Above",
    "Across",
    "Against",
    "Among",
    "An",
    "And",
    "Around",
    "As",
    "At",
    "Behind",
    "Below",
    "Beneath",
    "Beside",
    "Between",
    "But",
    "By",
    "During",
    "For",
    "From",
    "Front",
    "In",
    "Inside",
    "Into",
    "M",
    "N",
    "Near",
    "Nor",
    "Of",
    "On",
    "Onto",
    "Or",
    "Over",
    "S",
    "Since",
    "So",
    "T",
    "The",
    "To",
    "Toward",
    "Under",
    "Underneath",
    "Until",
    "With",
    "Within",
    "Yet",
];

pub const ALWAYS_CAPITALIZE: [&str; 426] = [
    "ababa",
    "abidjan",
    "addis",
    "afghanistan",
    "africa",
    "african",
    "ahmedabad",
    "aires",
    "albania",
    "alexandria",
    "algeria",
    "algiers",
    "america",
    "american",
    "amsterdam",
    "andorra",
    "angeles",
    "angola",
    "antigua",
    "april",
    "arab",
    "arabia",
    "argentina",
    "armenia",
    "asia",
    "asian",
    "athens",
    "atlanta",
    "august",
    "australia",
    "australian",
    "austria",
    "azerbaijan",
    "baghdad",
    "bahamas",
    "bahrain",
    "bangalore",
    "bangkok",
    "bangladesh",
    "bangladeshi",
    "barbados",
    "barbuda",
    "barcelona",
    "beijing",
    "belarus",
    "belgium",
    "belize",
    "belo",
    "benin",
    "berlin",
    "bernardino",
    "bhutan",
    "birmingham",
    "bissau",
    "bogotá",
    "bolivia",
    "bonn",
    "bosnia",
    "boston",
    "botswana",
    "brasília",
    "brazil",
    "brazilian",
    "british",
    "brunei",
    "brussels",
    "bucharest",
    "budapest",
    "buenos",
    "bulgaria",
    "burkina faso",
    "burma",
    "burundi",
    "cabo verde",
    "cairo",
    "cambodia",
    "cameroon",
    "canada",
    "casablanca",
    "chad",
    "chengdu",
    "chennai",
    "chi",
    "chicago",
    "chile",
    "china",
    "chinese",
    "chongqing",
    "cologne",
    "colombia",
    "comoros",
    "congo",
    "congo-brazzaville",
    "congolese",
    "copenhagen",
    "costa rica",
    "croatia",
    "cuba",
    "cyprus",
    "czech",
    "czechia",
    "côte",
    "d'ivoire",
    "dakar",
    "dalian",
    "dallas",
    "dar",
    "december",
    "delhi",
    "denmark",
    "detroit",
    "dhaka",
    "djibouti",
    "dominica",
    "dominican",
    "dongguan",
    "douala",
    "dr",
    "dublin",
    "durban",
    "ecuador",
    "egypt",
    "egyptian",
    "el",
    "emirates",
    "england",
    "english",
    "equatorial",
    "eritrea",
    "estonia",
    "eswatini",
    "ethiopia",
    "ethiopian",
    "europe",
    "european",
    "february",
    "fiji",
    "filipino",
    "finland",
    "fortaleza",
    "foshan",
    "france",
    "francisco",
    "frankfurt",
    "french",
    "friday",
    "fukuoka",
    "gabon",
    "gambia",
    "georgia",
    "german",
    "germany",
    "ghana",
    "greece",
    "grenada",
    "grenadines",
    "guadalajara",
    "guangzhou",
    "guatemala",
    "guinea",
    "guinea",
    "guinea-bissau",
    "guyana",
    "hague",
    "haiti",
    "hamburg",
    "hangzhou",
    "hanoi",
    "harbin",
    "herzegovina",
    "ho",
    "holy",
    "honduras",
    "hong",
    "horizonte",
    "houston",
    "hungary",
    "hyderabad",
    "i",
    "ibadan",
    "iceland",
    "india",
    "indian",
    "indonesia",
    "indonesian",
    "iran",
    "iranian",
    "iraq",
    "ireland",
    "irish",
    "islands",
    "israel",
    "istanbul",
    "italian",
    "italy",
    "jakarta",
    "jamaica",
    "janeiro",
    "january",
    "japan",
    "japanese",
    "jinan",
    "jinjiang",
    "johannesburg",
    "jordan",
    "july",
    "june",
    "kano",
    "karachi",
    "kazakhstan",
    "kenya",
    "khartoum",
    "kiev",
    "kingdom",
    "kinshasa",
    "kiribati",
    "kitts",
    "kobe",
    "kolkata",
    "kong",
    "korea",
    "kuala",
    "kuwait",
    "kyoto",
    "kyrgyzstan",
    "lagos",
    "lahore",
    "lanka",
    "laos",
    "latvia",
    "lebanon",
    "leone",
    "lesotho",
    "liberia",
    "libya",
    "liechtenstein",
    "lima",
    "lisbon",
    "lithuania",
    "london",
    "los",
    "luanda",
    "lucia",
    "lumpur",
    "luxembourg",
    "lyon",
    "macedonia",
    "madagascar",
    "madrid",
    "malawi",
    "malaysia",
    "maldives",
    "mali",
    "malta",
    "manchester",
    "manila",
    "march",
    "marino",
    "marseille",
    "mauritania",
    "mauritius",
    "may",
    "medellín",
    "mexico",
    "mexican",
    "miami",
    "micronesia",
    "milan",
    "minh",
    "mogadishu",
    "moldova",
    "monaco",
    "monday",
    "mongolia",
    "montenegro",
    "monterrey",
    "montreal",
    "morocco",
    "moscow",
    "mozambique",
    "mr",
    "mrs",
    "mumbai",
    "munich",
    "myanmar",
    "nagoya",
    "nairobi",
    "namibia",
    "nanjing",
    "naples",
    "nauru",
    "nepal",
    "netherlands",
    "nevis",
    "nicaragua",
    "niger",
    "nigeria",
    "nigerian",
    "norway",
    "november",
    "oakland",
    "october",
    "oman",
    "osaka",
    "ouagadougou",
    "pakistan",
    "pakistani",
    "palau",
    "palestine",
    "panama",
    "papua",
    "paraguay",
    "paris",
    "paulo",
    "peru",
    "petersburg",
    "philadelphia",
    "philippines",
    "phoenix",
    "poland",
    "porto alegre",
    "portugal",
    "prague",
    "pune",
    "qatar",
    "qingdao",
    "quanzhou",
    "recife",
    "republic",
    "rio",
    "riverside",
    "riyadh",
    "romania",
    "rome",
    "rotterdam",
    "ruhr",
    "russia",
    "russian",
    "rwanda",
    "saint",
    "salaam",
    "salvador",
    "samoa",
    "san",
    "santiago",
    "sao",
    "saturday",
    "saudi",
    "seattle",
    "senegal",
    "seoul",
    "september",
    "serbia",
    "seychelles",
    "shanghai",
    "shenyang",
    "shenzhen",
    "shishi",
    "sierra",
    "singapore",
    "slovakia",
    "slovenia",
    "sofia",
    "solomon",
    "somalia",
    "spain",
    "sri",
    "states",
    "stockholm",
    "sudan",
    "sunday",
    "surat",
    "suriname",
    "suzhou",
    "swaziland",
    "sweden",
    "switzerland",
    "syria",
    "são",
    "tajikistan",
    "tanzania",
    "tanzanian",
    "tehran",
    "thai",
    "thailand",
    "thursday",
    "tianjin",
    "timor-leste",
    "tobago",
    "togo",
    "tokyo",
    "tome",
    "tonga",
    "toronto",
    "trinidad",
    "tuesday",
    "tunisia",
    "turin",
    "turkey",
    "turkish",
    "turkmenistan",
    "tuvalu",
    "uganda",
    "uk",
    "ukraine",
    "united",
    "uruguay",
    "us",
    "usa",
    "uzbekistan",
    "vanuatu",
    "venezuela",
    "vienna",
    "vietnam",
    "vietnamese",
    "vincent",
    "warsaw",
    "washington",
    "wednesday",
    "wuhan",
    "xi'an",
    "yangon",
    "yemen",
    "york",
    "zambia",
    "zimbabwe",
];

/// Will get an english name for a zero-indexed month.
/// Returns an error if month out of range.
pub fn get_month_name(month: u8) -> Result<String, ()> {
    Ok(match month {
        0 => "January",
        1 => "February",
        2 => "March",
        3 => "April",
        4 => "May",
        5 => "June",
        6 => "July",
        7 => "August",
        8 => "September",
        9 => "October",
        10 => "November",
        11 => "December",
        _ => return Err(()),
    }
    .to_string())
}

/// Will get an english three-letter abbreviation for a zero-indexed month.
/// Returns an error if month out of range.
pub fn get_month_abbr(month: u8, dot: bool) -> Result<String, ()> {
    let mut res = match month {
        0 => "Jan",
        1 => "Feb",
        2 => "Mar",
        3 => "Apr",
        4 => "May",
        5 => "Jun",
        6 => "Jul",
        7 => "Aug",
        8 => "Sep",
        9 => "Oct",
        10 => "Nov",
        11 => "Dec",
        _ => return Err(()),
    }
    .to_string();

    if dot && month != 4 {
        res.push('.');
    }

    Ok(res)
}

pub fn get_ordinal(num: &Numeric) -> String {
    match num.single_number() {
        Some(num) => {
            let my = num.abs();
            let suffix = match my {
                1 => "st",
                2 => "nd",
                3 => "rd",
                _ => "th",
            };

            num.to_string() + suffix
        }
        None => num.to_string(),
    }
}<|MERGE_RESOLUTION|>--- conflicted
+++ resolved
@@ -1,8 +1,5 @@
-<<<<<<< HEAD
-=======
 use crate::types::Numeric;
 
->>>>>>> e01ae4c4
 pub const ARTICLES: [&str; 8] = ["A", "AN", "An", "THE", "The", "a", "an", "the"];
 
 pub const NEVER_CAPITALIZE: [&str; 46] = [
