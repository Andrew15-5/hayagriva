use std::fmt::Write;

use unicode_segmentation::UnicodeSegmentation;

use super::{
    abbreviate_publisher, alph_designator, format_range, offset_format_range,
    sorted_bibliography, BibliographyOrdering, BibliographyStyle, Database,
    DisplayReference, DisplayString, Formatting, Record,
};
<<<<<<< HEAD
use crate::lang::{en, TitleCaseConf};
use crate::types::{Date, EntryType::*, FmtOptionExt, NumOrStr, Person, PersonRole};
=======
use crate::lang::{en, TitleCase};
use crate::types::{
    Date, EntryType::*, MaybeTyped, Person, PersonRole, PersonsWithRoles,
};
>>>>>>> e01ae4c4
use crate::Entry;

use en::get_ordinal;

/// Bibliographies following MLA guidance.
///
/// # Examples
/// - Habermas, Jürgen. _Reason and the Rationalization of Society._ Translated
///   by Thomas McCarthy, Reprint ed., vol. 1, Beacon P, 1985. _The Theory of
///   Communicative Action._
/// - Moore, Edward F. “Gedanken-Experiments on Sequential Machines.” _Automata
///   Studies,_ edited by Shannon, C. E., and McCarthy, J., vol. 34, NBS, Apr. 1956. Annals of Mathematics Studies.
/// - “Authoritative.” _Cambridge Dictionary,_
///   <https://dictionary.cambridge.org/dictionary/english/authoritative>.
///   Accessed 29 Nov. 2020.
///
/// # Reference
/// See the 8th edition of the MLA Handbook for details on how the Modern
/// Language Association advises you to format citations and bibliographies
/// (_Works Cited_ lists).
#[derive(Clone, Debug, PartialEq, Eq)]
#[non_exhaustive]
pub struct Mla {
    /// Forces location element to appear whenever given.
    /// Otherwise, location will only appear for physical items.
    pub always_use_location: bool,
    /// Forces all dates to be printed if true. Otherwise,
    /// only the most top-level date field will be printed.
    pub always_print_date: bool,
    /// Title case configuration.
    pub title_case: TitleCaseConf,
}

impl Default for Mla {
    fn default() -> Self {
        Self::new()
    }
}

#[derive(Clone, Debug, PartialEq, Eq)]
struct ContainerInfo {
    title: DisplayString,
    contributors: String,
    version: String,
    number: String,
    publisher: String,
    date: String,
    location: DisplayString,
    optionals: String,
}

impl ContainerInfo {
    fn new() -> Self {
        Self {
            title: DisplayString::new(),
            contributors: String::new(),
            version: String::new(),
            number: String::new(),
            publisher: String::new(),
            date: String::new(),
            location: DisplayString::new(),
            optionals: String::new(),
        }
    }

    fn is_empty(&self) -> bool {
        self.title.is_empty()
            && self.contributors.is_empty()
            && self.version.is_empty()
            && self.number.is_empty()
            && self.publisher.is_empty()
            && self.date.is_empty()
            && self.location.is_empty()
            && self.optionals.is_empty()
    }

    fn into_display_string(self) -> DisplayString {
        let mut res = self.title;
        if !res.is_empty() && !self.contributors.is_empty() {
            if res.last() != Some(',') {
                res.push(',');
            }
            res.push(' ');
        }
        res += &self.contributors;
        if !res.is_empty() && !self.version.is_empty() {
            if res.last() != Some(',') {
                res.push(',');
            }
            res.push(' ');
        }
        res += &self.version;
        if !res.is_empty() && !self.number.is_empty() {
            if res.last() != Some(',') {
                res.push(',');
            }
            res.push(' ');
        }
        res += &self.number;
        if !res.is_empty() && !self.publisher.is_empty() {
            if res.last() != Some(',') {
                res.push(',');
            }
            res.push(' ');
        }
        res += &self.publisher;
        if !res.is_empty() && !self.date.is_empty() {
            if res.last() != Some(',') {
                res.push(',');
            }
            res.push(' ');
        }
        res += &self.date;
        if !res.is_empty() && !self.location.is_empty() {
            if res.last() != Some(',') {
                res.push(',');
            }
            res.push(' ');
        }
        res += self.location;
        if !res.is_empty() {
            if res.last() != Some('.') {
                res.push('.');
            }
            if !self.optionals.is_empty() {
                res.push(' ');
            }
        }
        res += &self.optionals;
        if !res.is_empty() && res.last() != Some('.') {
            res.push('.');
        }

        if res.len() < 4
            || !res.value.is_char_boundary(4)
            || !(&res.value[..4] == "http" || &res.value[..4] == "doi:")
        {
            if let Some(gc) = res.value.graphemes(true).next() {
                let len = gc.len();
                let new = gc.to_uppercase();
                let diff = new.len() - len;
                res.value = new + &res.value[len..];
                res.formatting = res
                    .formatting
                    .into_iter()
                    .map(|f| offset_format_range(f, diff))
                    .collect();
            }
        }

        res
    }
}

fn format_date(d: &Date) -> String {
    let mut res = String::new();
    if let Some(month) = d.month {
        res.push_str(&if let Some(day) = d.day {
            format!("{} {} ", day + 1, en::get_month_abbr(month, true).unwrap())
        } else {
            format!("{} ", en::get_month_abbr(month, true).unwrap())
        });
    }

    res += &d.display_year();
    res
}

fn is_religious(s: &str) -> bool {
    let reference = [
        "Bible",
        "Genesis",
        "Gospels",
        "Koran",
        "New Testament",
        "Old Testament",
        "Qur'an",
        "Quran",
        "Talmud",
        "The Bible",
        "Upanishads",
    ];
    reference.binary_search(&s).is_ok()
}

impl Mla {
    /// Create a new MLA Bibliography Generator with default values.
    pub fn new() -> Self {
        let mut title_case = TitleCaseConf::new();
        title_case.always_capitalize_last_word = false;

        Self {
            title_case,
            always_use_location: false,
            always_print_date: false,
        }
    }

    /// Indicates whether a kind of work is its own container.
    fn own_container(entry: &Entry) -> bool {
        let kinds = [
            Book,
            Report,
            Thesis,
            Newspaper,
            Periodical,
            Proceedings,
            Book,
            Blog,
            Reference,
            Conference,
            Anthology,
            Thread,
            Exhibition,
        ];

        kinds.contains(entry.entry_type())
            || select!((*["editor"]) | (*["publisher"]) | (* > (!*))).matches(entry)
    }

    fn and_list(&self, names: Vec<String>, et_al: bool) -> String {
        let name_len = names.len();
        let mut res = String::new();
        let threshold = 3;

        for (index, name) in names.into_iter().enumerate() {
            res += &name;

            if (index as i32) <= name_len as i32 - 2 {
                res += ", ";
            }
            if name_len >= threshold && et_al {
                break;
            }
            if (index as i32) == name_len as i32 - 2 {
                res += "and ";
            }
        }

        if name_len >= threshold && et_al {
            res += "et al."
        }

        res
    }

    fn get_main_contributors(&self, entry: &Entry) -> Option<Vec<Person>> {
        entry
            .authors
            .as_ref()
            .map(|a| a.to_vec())
            .or_else(|| {
                entry.affiliated().and_then(|a| {
                    if a.len() == 1 {
                        Some(a[0].names.clone())
                    } else {
                        None
                    }
                })
            })
            .or_else(|| entry.editors().map(|a| a.to_vec()))
    }

    fn name_list(&self, persons: &[Person], tweet_entry: Option<&Entry>) -> Vec<String> {
        let mut names = vec![];

        for (i, author) in persons.iter().enumerate() {
            let alias = tweet_entry
                .and_then(|entry| entry.social_handle(i))
                .or_else(|| author.alias.clone());

            names.push(if let Some(alias) = alias {
                format!("{} ({})", alias, author.given_first(false))
            } else {
                author.name_first(false, true)
            });
        }

        names
    }

    /// Prints the names of the main creators of the item.
    fn get_author(
        &self,
        mut entry: &Entry,
        prev_entry: Option<&Entry>,
    ) -> (String, Vec<Person>) {
        while entry.authors().is_none()
            && entry.affiliated().is_none()
            && entry.editors().is_none()
            && select!(Chapter | Scene).matches(entry)
        {
            if let Some(p) = entry.parents().first() {
                entry = p;
            } else {
                break;
            }
        }

        let main_contribs = self.get_main_contributors(entry);
        let mut contribs = vec![];
        let (mut res, previous) = if main_contribs.is_some()
            && Some(main_contribs) == prev_entry.map(|s| self.get_main_contributors(s))
        {
            ("---".to_string(), true)
        } else {
            (String::new(), false)
        };
        res += &if let Some(authors) = entry.authors() {
            contribs.extend(authors.iter().cloned());
            if !previous && entry.entry_type == Post {
                self.and_list(self.name_list(authors, Some(entry)), true)
            } else if !previous {
                self.and_list(self.name_list(authors, None), true)
            } else {
                String::new()
            }
        } else if let Some(affs) = entry.affiliated() {
            let mut res = String::new();
            for PersonsWithRoles { names, role } in affs.iter() {
                let plural = names.len() > 1;
                let desc = match role {
                    PersonRole::Translator if plural => "translators",
                    PersonRole::Translator => "translator",
                    PersonRole::Annotator if plural => "annotators",
                    PersonRole::Annotator => "annotator",
                    PersonRole::Commentator if plural => "commentators",
                    PersonRole::Commentator => "commentator",
                    PersonRole::Holder if plural => "holders",
                    PersonRole::Holder => "holder",
                    PersonRole::Compiler if plural => "compilers",
                    PersonRole::Compiler => "compiler",
                    PersonRole::Founder if plural => "founders",
                    PersonRole::Founder => "founder",
                    PersonRole::Collaborator if plural => "collaborators",
                    PersonRole::Collaborator => "collaborator",
                    PersonRole::Organizer if plural => "organizers",
                    PersonRole::Organizer => "organizer",
                    PersonRole::CastMember if plural => "performers",
                    PersonRole::CastMember => "performer",
                    PersonRole::Composer if plural => "composers",
                    PersonRole::Composer => "composer",
                    PersonRole::Producer if plural => "poducers",
                    PersonRole::Producer => "poducer",
                    PersonRole::ExecutiveProducer if plural => "executive producers",
                    PersonRole::ExecutiveProducer => "executive producer",
                    PersonRole::Writer if plural => "writers",
                    PersonRole::Writer => "writer",
                    PersonRole::Cinematography if plural => "cinematographers",
                    PersonRole::Cinematography => "cinematographer",
                    PersonRole::Director if plural => "directors",
                    PersonRole::Director => "director",
                    PersonRole::Illustrator if plural => "illustrators",
                    PersonRole::Illustrator => "illustrator",
                    _ => "",
                };

                if desc.is_empty() || names.is_empty() {
                    continue;
                }
                contribs.extend(names.iter().cloned());

                if !res.is_empty() {
                    res += ", ";
                }

                if !previous {
                    res += &self.and_list(self.name_list(names, None), true);
                }
                res += ", ";
                res += desc;
            }
            res
        } else if let Some(eds) = entry.editors() {
            let plural = eds.len() > 1;
            let mut res = if !previous {
                self.and_list(self.name_list(eds, None), true)
            } else {
                String::new()
            };
            contribs.extend(eds.iter().cloned());

            res += ", editor";
            if plural {
                res.push('s');
            }

            res
        } else {
            String::new()
        };

        if !res.is_empty() && !res.ends_with('.') {
            res.push('.');
        }
        (res, contribs)
    }

    fn get_title(&self, mut entry: &Entry, use_quotes: bool) -> DisplayString {
        let sc = !use_quotes || Mla::own_container(entry);
        let mut res = DisplayString::new();

        if use_quotes {
            if let Some(mut bindings) = select!(Chapter > ("a":*)).apply(entry) {
                let temp = bindings.remove("a").unwrap();

                if ["preface", "introduction", "foreword", "afterword"].iter().any(|&x| {
                    Some(x.into()) == entry.title().map(|x| x.value.to_lowercase())
                }) {
                    res += &entry
                        .title
                        .as_ref()
                        .unwrap()
<<<<<<< HEAD
                        .canonical
=======
                        .value
>>>>>>> e01ae4c4
                        .format_title_case(self.title_case);

                    res += ". ";
                    entry = temp;
                }
            }
        }

        if let Some(title) = entry.title() {
<<<<<<< HEAD
            let fmt = title.canonical.format_title_case(self.title_case);
=======
            let fmt = title.value.format_title_case(self.title_case);
>>>>>>> e01ae4c4
            if sc
                && !select!(Legislation | Conference).matches(entry)
                && !is_religious(&fmt)
            {
                res.start_format(Formatting::Italic)
            } else if !sc {
                res += "“"
            }
            res += &fmt;
            if !res.is_empty() && res.last() != Some('.') && use_quotes {
                res.push('.');
            }
            res.commit_formats();
            if !sc {
                res += "”";
            }
        } else if let Some(note) = entry.note() {
            write!(res, "{}", note).unwrap();
            if !res.is_empty() && res.last() != Some('.') && use_quotes {
                res.push('.');
            }
        }

        res
    }

    fn get_parent_container_infos(
        &self,
        entry: &Entry,
        root: &Entry,
        disambiguation: Option<usize>,
        mut has_date: bool,
        mut has_url: bool,
    ) -> (Vec<ContainerInfo>, bool) {
        let mut containers: Vec<ContainerInfo> = vec![];
        let series: Option<&Entry> =
            select!(Anthology > ("p":(Anthology["title"]))).bound(entry, "p");

        if entry != root || Mla::own_container(entry) {
            let mut container = ContainerInfo::new();

            // Title
            if entry != root {
                container.title = self.get_title(entry, false);
            }

            // Other contributors.
            let mut contributors = vec![];
            if let Some(affiliated) = entry.affiliated() {
                if entry != root || entry.authors().is_some() {
                    for PersonsWithRoles { names: ps, role: r } in affiliated.iter() {
                        if ps.is_empty() {
                            continue;
                        }

                        let prefix = match r {
                            PersonRole::Translator => "translated by",
                            PersonRole::Afterword => "afterword by",
                            PersonRole::Foreword => "foreword by",
                            PersonRole::Introduction => "introduction by",
                            PersonRole::Annotator => "annotated by",
                            PersonRole::Commentator => "commented by",
                            PersonRole::Holder => "held by",
                            PersonRole::Compiler => "compiled by",
                            PersonRole::Founder => "founded by",
                            PersonRole::Collaborator => "supported by",
                            PersonRole::Organizer => "organized by",
                            PersonRole::CastMember => "performance by",
                            PersonRole::Composer => "composed by",
                            PersonRole::Producer | PersonRole::ExecutiveProducer => {
                                "produced by"
                            }
                            PersonRole::Writer => "written by",
                            PersonRole::Cinematography => "shot by",
                            PersonRole::Director => "directed by",
                            PersonRole::Illustrator => "illustrated by",
                            PersonRole::Narrator => "narrated by",
                            PersonRole::Unknown(_) => "",
                        };

                        let mut res = prefix.to_string();
                        if let PersonRole::Unknown(r) = r {
                            res = format!("{},", r);
                        }

                        res.push(' ');

                        let mut names = vec![];

                        for author in ps.iter() {
                            names.push(author.given_first(false));
                        }

                        res += &self.and_list(names, false);
                        contributors.push(res);
                    }
                }
            }

            if let Some(eds) = entry.editors() {
                if !eds.is_empty()
                    && (entry != root
                        || entry.authors().is_some()
                        || entry.affiliated().is_some())
                {
                    let mut res = "edited by ".to_string();
                    res += &self.and_list(self.name_list(eds, None), true);
                    contributors.push(res);
                }
            }

            if !contributors.is_empty() {
                container.contributors = contributors.join(", ");
            }

            // Version
            if let Some(edition) = entry.edition() {
                match &edition {
                    MaybeTyped::String(s) => {
                        container.version = s
                            .replace("revised", "rev.")
                            .replace("edition", "ed.")
                            .replace("Edition", "ed.")
                    }
                    MaybeTyped::Typed(i) => {
                        container.version = format!("{} ed.", get_ordinal(i))
                    }
                }
            } else if let Some(serial_number) = entry.serial_number() {
                container.version = serial_number.to_string();
            }

            // Number
            let mut number = String::new();
            let tv = select!(Video > *).matches(entry);
            if let Some(vols) = entry.volume().cloned() {
                number += &if tv {
                    format_range("season", "seasons", vols)
                } else {
                    format_range("vol.", "vols.", vols)
                }
            }

            if let Some(issue) = entry.issue() {
                let res = match issue {
                    MaybeTyped::String(i) => i.clone(),
                    MaybeTyped::Typed(i) if tv => format!("episode {}", i),
                    MaybeTyped::Typed(i) => format!("no. {}", i),
                };

                if !number.is_empty() && !res.is_empty() {
                    number += ", ";
                }
                number += &res;
            }
            container.number = number;

            // Publisher
            if !select!((Manuscript > (!*)) | Periodical).matches(entry) {
                if let Some(publisher) = entry.publisher().or(entry.organization()) {
                    container.publisher =
                        abbreviate_publisher(&publisher.to_string(), true);
                }
            }

            // Date
            if let Some(date) = entry.date() {
                if !has_date || self.always_print_date {
                    has_date = true;
                    container.date = format_date(date);
                    if let Some(disambiguation) = disambiguation {
                        container.date.push(alph_designator(disambiguation))
                    }
                }
            }

            // Location
            let mut location: Vec<DisplayString> = vec![];
            let physical =
                select!(Scene | Artwork | Case | Conference | Exhibition).matches(entry);
            if physical || self.always_use_location || entry.publisher().is_none() {
                if let Some(loc) = entry.location() {
                    location.push(DisplayString::from_string(loc.value.to_string()));
                }
            }
            if let Some(page_range) = entry.page_range() {
                location.push(format_range("p.", "pp.", page_range.clone()).into());
            }

            if entry.publisher().is_some() && entry.organization().is_some() {
                location.push(entry.organization().unwrap().to_string().into());
            }

            if entry.edition().is_some() && entry.serial_number().is_some() {
                location.push(entry.serial_number().cloned().unwrap().into());
            }

            if let Some(archive) = entry.archive() {
                if let Some(aloc) = entry.archive_location() {
                    location.push(aloc.value.to_string().into());
                }

                location.push(archive.value.to_string().into());
            }

            let mut supplemental = vec![];

            // Location: May also produce a supplemental item.
            if let Some(doi) = entry.doi() {
                let mut dstr = DisplayString::new();
                dstr.start_format(Formatting::Link(format!("https://doi.org/{}", doi)));
                write!(dstr, "doi:{}", doi).unwrap();
                dstr.commit_formats();
                location.push(dstr);
                has_url = true;
            } else if let Some(qurl) = entry.url() {
                let vdate = qurl.visit_date.is_some()
                    && select!(Blog | Web | Misc | (!(*["date"])) | (* > (Blog | Web | Misc)))
                    .matches(entry);

                if vdate {
                    supplemental.push(format!(
                        "Accessed {}",
                        format_date(qurl.visit_date.as_ref().unwrap())
                    ));
                }
                let mut dstr = DisplayString::new();
                dstr.start_format(Formatting::Link(qurl.value.to_string()));
                dstr += qurl.value.as_str();
                dstr.commit_formats();

                location.push(dstr);
                has_url = true;
            }

            if !location.is_empty() {
                container.location = DisplayString::join(&location, ", ");
            }

            // Supplemental
            if let Some(tvol) = entry.volume_total().and_then(|n| n.single_number()) {
                if tvol > 1 {
                    supplemental.push(format!("{} vols", tvol));
                }
            }

            if let Some(series) = series {
                supplemental.push(
<<<<<<< HEAD
                    series.title().unwrap().canonical.format_title_case(self.title_case),
=======
                    series
                        .title
                        .as_ref()
                        .unwrap()
                        .value
                        .format_title_case(self.title_case),
>>>>>>> e01ae4c4
                );
            }

            if !supplemental.is_empty() {
                container.optionals = supplemental.join(". ");
            }

            if !container.is_empty() {
                containers.push(container);
            }
        }

        for p in entry.parents() {
            if Some(p) == series {
                continue;
            }

            let parents =
                self.get_parent_container_infos(p, root, None, has_date, has_url);
            has_url = has_url || parents.1;
            containers.extend(parents.0.into_iter());
        }

        if entry == root && !has_url {
            if let Some(lc) = containers.last_mut() {
                if let Some(doi) = entry.doi() {
                    if !lc.location.is_empty() {
                        lc.location += ", ";
                    }
                    write!(lc.location, "doi:{}", doi).unwrap();
                } else if let Some(qurl) = entry.url_any() {
                    let vdate = qurl.visit_date.is_some()
                        && select!(
                            Blog | Web | Misc |
                            (!(*["date"])) |
                            (* > (Blog | Web | Misc))
                        )
                        .matches(entry);
                    if vdate {
                        if !lc.optionals.is_empty() {
                            lc.optionals += ". ";
                        }

                        lc.optionals += &format!(
                            "Accessed {}",
                            format_date(qurl.visit_date.as_ref().unwrap())
                        );
                    }
                    if !lc.location.is_empty() {
                        lc.location += ", ";
                    }
                    lc.location.start_format(Formatting::Link(qurl.value.to_string()));
                    lc.location += qurl.value.as_str();
                    lc.location.commit_formats();
                    has_url = true;
                }
            } else if let Some(doi) = entry.doi() {
                let mut nc = ContainerInfo::new();
                nc.location
                    .start_format(Formatting::Link(format!("https://doi.org/{}", doi)));
                write!(nc.location, "doi:{}", doi).unwrap();
                nc.location.commit_formats();
                containers.push(nc);
            } else if let Some(qurl) = entry.url_any() {
                let mut nc = ContainerInfo::new();
                nc.location.start_format(Formatting::Link(qurl.value.to_string()));
                nc.location += qurl.value.as_str();
                nc.location.commit_formats();
                let vdate = qurl.visit_date.is_some() && select!(Blog | Web | Misc | (!(*["date"])) | (* > (Blog | Web | Misc))).matches(entry);
                if vdate {
                    nc.optionals = format!(
                        "Accessed {}",
                        format_date(qurl.visit_date.as_ref().unwrap())
                    );
                }
                containers.push(nc);
            }
        }

        (containers, has_url)
    }

    fn get_container_info(
        &self,
        entry: &Entry,
        disambiguation: Option<usize>,
    ) -> DisplayString {
        let ds = self
            .get_parent_container_infos(entry, entry, disambiguation, false, false)
            .0
            .into_iter()
            .map(|p| p.into_display_string());
        let mut res = DisplayString::new();
        for (i, d) in ds.enumerate() {
            if i != 0 {
                res.push(' ');
            }

            res += d;
        }
        res
    }

    fn get_single_record<'a>(
        &self,
        record: &Record<'a>,
        last_record: Option<&Record<'a>>,
    ) -> (DisplayReference<'a>, Vec<Person>) {
        let entry = record.entry;
        let (authors, auth_list) = self.get_author(entry, last_record.map(|r| r.entry));

        let mut res = DisplayString::from_string(authors);
        let title = self.get_title(entry, true);

        if !res.is_empty() && !title.is_empty() {
            res.push(' ');
        }
        res += title;
        let container_info = self.get_container_info(entry, record.disambiguation);

        if !res.is_empty() && !container_info.is_empty() {
            res.push(' ');
        }
        res += container_info;

        (
            DisplayReference::new(
                record.entry,
                record.prefix.clone().map(Into::into),
                res,
            ),
            auth_list,
        )
    }
}

impl<'a> BibliographyStyle<'a> for Mla {
    fn bibliography(
        &self,
        db: &Database<'a>,
        ordering: BibliographyOrdering,
    ) -> Vec<DisplayReference<'a>> {
        let mut items = vec![];

        for i in 0..db.records.len() {
            let record = db.records().nth(i).unwrap();
            let last_record = if let Some(prev) = i.checked_sub(1) {
                db.records().nth(prev)
            } else {
                None
            };
            items.push(self.get_single_record(record, last_record))
        }

        sorted_bibliography(items, ordering)
    }

    fn reference(&self, record: &Record<'a>) -> DisplayReference<'a> {
        self.get_single_record(record, None).0
    }

    fn ordering(&self) -> BibliographyOrdering {
        BibliographyOrdering::ByAuthor
    }
}<|MERGE_RESOLUTION|>--- conflicted
+++ resolved
@@ -7,15 +7,10 @@
     sorted_bibliography, BibliographyOrdering, BibliographyStyle, Database,
     DisplayReference, DisplayString, Formatting, Record,
 };
-<<<<<<< HEAD
-use crate::lang::{en, TitleCaseConf};
-use crate::types::{Date, EntryType::*, FmtOptionExt, NumOrStr, Person, PersonRole};
-=======
 use crate::lang::{en, TitleCase};
 use crate::types::{
     Date, EntryType::*, MaybeTyped, Person, PersonRole, PersonsWithRoles,
 };
->>>>>>> e01ae4c4
 use crate::Entry;
 
 use en::get_ordinal;
@@ -46,7 +41,7 @@
     /// only the most top-level date field will be printed.
     pub always_print_date: bool,
     /// Title case configuration.
-    pub title_case: TitleCaseConf,
+    pub title_case: TitleCase,
 }
 
 impl Default for Mla {
@@ -204,7 +199,7 @@
 impl Mla {
     /// Create a new MLA Bibliography Generator with default values.
     pub fn new() -> Self {
-        let mut title_case = TitleCaseConf::new();
+        let mut title_case = TitleCase::new();
         title_case.always_capitalize_last_word = false;
 
         Self {
@@ -429,11 +424,7 @@
                         .title
                         .as_ref()
                         .unwrap()
-<<<<<<< HEAD
-                        .canonical
-=======
                         .value
->>>>>>> e01ae4c4
                         .format_title_case(self.title_case);
 
                     res += ". ";
@@ -443,11 +434,7 @@
         }
 
         if let Some(title) = entry.title() {
-<<<<<<< HEAD
-            let fmt = title.canonical.format_title_case(self.title_case);
-=======
             let fmt = title.value.format_title_case(self.title_case);
->>>>>>> e01ae4c4
             if sc
                 && !select!(Legislation | Conference).matches(entry)
                 && !is_religious(&fmt)
@@ -696,16 +683,12 @@
 
             if let Some(series) = series {
                 supplemental.push(
-<<<<<<< HEAD
-                    series.title().unwrap().canonical.format_title_case(self.title_case),
-=======
                     series
                         .title
                         .as_ref()
                         .unwrap()
                         .value
                         .format_title_case(self.title_case),
->>>>>>> e01ae4c4
                 );
             }
 
